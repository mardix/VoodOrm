--- conflicted
+++ resolved
@@ -32,11 +32,7 @@
 class VoodOrm implements IteratorAggregate
 {
     const NAME              = "VoodOrm";
-<<<<<<< HEAD
     const VERSION           = "0.6";
-=======
-    const VERSION           = "0.5.2";
->>>>>>> 8a6aa4e7
 
     // RELATIONSHIP CONSTANT
     const REL_HASONE        =  1;       // OneToOne. Eager Load data
@@ -125,19 +121,12 @@
     public function table($tableName, $alias = "")
     {
         $instance = clone($this);
-
         $instance->table_name = $this->table_structure["tablePrefix"].$tableName;
-
         $instance->table_token = $this->tokenize($this->table_name,":");
-
         $instance->setTableAlias($alias);
-
         $instance->primary_key_name = $this->formatTableKeyName($this->table_structure["primaryKeyName"], $tableName);
-
         $instance->foreign_key_name = $this->formatTableKeyName($this->table_structure["foreignKeyName"], $tableName);
-        
         $instance->reset();
-
         return $instance;
     }
 
